--- conflicted
+++ resolved
@@ -1,595 +1,578 @@
-"""Class to interact with Synology DSM."""
-from __future__ import annotations
-
-import asyncio
-import logging
-import socket
-from json import JSONDecodeError
-from typing import Any, TypedDict
-from urllib.parse import quote, urlencode
-
-import aiohttp
-import async_timeout
-from yarl import URL
-
-<<<<<<< HEAD
-from .api.core.external_usb import SynoCoreExternalUSB
-=======
-from .api import SynoBaseApi
->>>>>>> b9c55a5a
-from .api.core.security import SynoCoreSecurity
-from .api.core.share import SynoCoreShare
-from .api.core.system import SynoCoreSystem
-from .api.core.upgrade import SynoCoreUpgrade
-from .api.core.utilization import SynoCoreUtilization
-from .api.download_station import SynoDownloadStation
-from .api.dsm.information import SynoDSMInformation
-from .api.dsm.network import SynoDSMNetwork
-from .api.photos import SynoPhotos
-from .api.storage.storage import SynoStorage
-from .api.surveillance_station import SynoSurveillanceStation
-from .const import API_AUTH, API_INFO, SENSITIV_PARAMS
-from .exceptions import (
-    SynologyDSMAPIErrorException,
-    SynologyDSMAPINotExistsException,
-    SynologyDSMLogin2SAFailedException,
-    SynologyDSMLogin2SAForcedException,
-    SynologyDSMLogin2SARequiredException,
-    SynologyDSMLoginDisabledAccountException,
-    SynologyDSMLoginFailedException,
-    SynologyDSMLoginInvalidException,
-    SynologyDSMLoginPermissionDeniedException,
-    SynologyDSMNotLoggedInException,
-    SynologyDSMRequestException,
-)
-
-_LOGGER = logging.getLogger(__name__)
-
-
-class ApiType(TypedDict):
-    """Synology api info description."""
-
-    maxVersion: int  # noqa: N815
-    minVersion: int  # noqa: N815
-    path: str
-
-
-class SynologyDSM:
-    """Class containing the main Synology DSM functions."""
-
-    DSM_5_WEIRD_URL_API = [
-        SynoStorage.API_KEY,
-    ]
-
-    def __init__(
-        self,
-        session: aiohttp.ClientSession,
-        dsm_ip: str,
-        dsm_port: int,
-        username: str,
-        password: str,
-        use_https: bool = False,
-        timeout: int = 10,
-        device_token: str | None = None,
-        debugmode: bool = False,
-    ):
-        """Constructor method."""
-        self.username = username
-        self._password = password
-        self._timeout = timeout
-        self._debugmode = debugmode
-
-        # Session
-        self._session = session
-
-        # Login
-        self._session_id: str | None = None
-        self._syno_token: str | None = None
-        self._device_token = device_token
-
-        # Services
-        self._apis: dict[str, ApiType] = {
-            "SYNO.API.Info": {"maxVersion": 1, "minVersion": 1, "path": "query.cgi"}
-        }
-<<<<<<< HEAD
-        self._download = None
-        self._external_usb = None
-        self._information = None
-        self._network = None
-        self._photos = None
-        self._security = None
-        self._share = None
-        self._storage = None
-        self._surveillance = None
-        self._system = None
-        self._utilisation = None
-        self._upgrade = None
-=======
-        self._download: SynoDownloadStation | None = None
-        self._information: SynoDSMInformation | None = None
-        self._network: SynoDSMNetwork | None = None
-        self._photos: SynoPhotos | None = None
-        self._security: SynoCoreSecurity | None = None
-        self._share: SynoCoreShare | None = None
-        self._storage: SynoStorage | None = None
-        self._surveillance: SynoSurveillanceStation | None = None
-        self._system: SynoCoreSystem | None = None
-        self._utilisation: SynoCoreUtilization | None = None
-        self._upgrade: SynoCoreUpgrade | None = None
->>>>>>> b9c55a5a
-
-        # Build variables
-        if use_https:
-            self._base_url = f"https://{dsm_ip}:{dsm_port}"
-        else:
-            self._base_url = f"http://{dsm_ip}:{dsm_port}"
-
-    def _debuglog(self, message: str) -> None:
-        """Outputs message if debug mode is enabled."""
-        _LOGGER.debug(message)
-        if self._debugmode:
-            print("DEBUG: " + message)
-
-    def _is_weird_api_url(self, api: str) -> bool:
-        """Returns True if the API URL is not common.
-
-        Common template is nas_base_url/webapi/path?params
-        Only handles DSM 5 for now.
-        """
-        return (
-            api in self.DSM_5_WEIRD_URL_API
-            and self._information is not None
-            and int(self._information.version) < 7321  # < DSM 6
-        )
-
-    def _build_url(self, api: str) -> str:
-        if self._is_weird_api_url(api):
-            if api == SynoStorage.API_KEY:
-                return (
-                    f"{self._base_url}/webman/modules/StorageManager/"
-                    f"storagehandler.cgi?"
-                )
-
-        return f"{self._base_url}/webapi/{self.apis[api]['path']}?"
-
-    async def discover_apis(self) -> None:
-        """Retreives available API infos from the NAS."""
-        if self._apis.get(API_AUTH):
-            return
-        data = await self.get(API_INFO, "query")
-        if not isinstance(data, dict):
-            return
-
-        self._apis = data["data"]
-
-    @property
-    def apis(self) -> dict[str, ApiType]:
-        """Gets available API infos from the NAS."""
-        return self._apis
-
-    async def login(self, otp_code: str | None = None) -> bool:
-        """Create a logged session."""
-        # First reset the session
-        self._debuglog("Creating new session")
-
-        params = {
-            "account": self.username,
-            "passwd": self._password,
-            # "enable_syno_token": "yes",
-            "enable_device_token": "yes",
-            "device_name": socket.gethostname(),
-        }
-
-        if otp_code:
-            params["otp_code"] = otp_code
-        if self._device_token:
-            params["device_id"] = self._device_token
-
-        # Request login
-        result = await self.get(API_AUTH, "login", params)
-        if not isinstance(result, dict):
-            return False
-
-        # Handle errors
-        if result.get("error"):
-            switcher = {
-                400: SynologyDSMLoginInvalidException(self.username),
-                401: SynologyDSMLoginDisabledAccountException(self.username),
-                402: SynologyDSMLoginPermissionDeniedException(self.username),
-                403: SynologyDSMLogin2SARequiredException(self.username),
-                404: SynologyDSMLogin2SAFailedException(),
-                406: SynologyDSMLogin2SAForcedException(self.username),
-            }
-            raise switcher.get(
-                result["error"]["code"],
-                SynologyDSMLoginFailedException(result["error"]["code"], self.username),
-            )
-
-        # Parse result if valid
-        self._session_id = result["data"]["sid"]
-        if result["data"].get("synotoken"):
-            # Not available on API version < 3
-            self._syno_token = result["data"]["synotoken"]
-        if result["data"].get("did"):
-            # Not available on API version < 6 && device token is given once
-            # per device_name
-            self._device_token = result["data"]["did"]
-        if result["data"].get("device_id"):
-            # Not available on API version < 7
-            self._device_token = result["data"]["device_id"]
-        self._debuglog("Authentication successful, token: " + str(self._session_id))
-
-        if not self._information:
-            self._information = SynoDSMInformation(self)
-            await self._information.update()
-
-        return bool(result["success"])
-
-    async def logout(self) -> bool:
-        """Log out of the session."""
-        result = await self.get(API_AUTH, "logout")
-        if not isinstance(result, dict):
-            return False
-
-        return bool(result["success"])
-
-    @property
-    def device_token(self) -> str | None:
-        """Gets the device token.
-
-        Used to remember the 2SA access was granted on this device.
-        """
-        return self._device_token
-
-    async def get(
-        self, api: str, method: str, params: dict | None = None, **kwargs: Any
-    ) -> bytes | dict | str:
-        """Handles API GET request."""
-        return await self._request("GET", api, method, params, **kwargs)
-
-    async def post(
-        self, api: str, method: str, params: dict | None = None, **kwargs: Any
-    ) -> bytes | dict | str:
-        """Handles API POST request."""
-        return await self._request("POST", api, method, params, **kwargs)
-
-    async def generate_url(
-        self,
-        api: str,
-        method: str,
-        params: dict | None = None,
-    ) -> str:
-        """Generate an url for external usage."""
-        url, params, _ = await self._prepare_request(api, method, params)
-        return str(URL(url).update_query(params))
-
-    async def _prepare_request(
-        self,
-        api: str,
-        method: str,
-        params: dict | None = None,
-        **kwargs: Any,
-    ) -> tuple[str, dict, dict]:
-        """Prepare the url and parameters for a request."""
-        # Discover existing APIs
-        if api != API_INFO:
-            await self.discover_apis()
-
-        # Check if logged
-        if not self._session_id and api not in [API_AUTH, API_INFO]:
-            raise SynologyDSMNotLoggedInException
-
-        # Build request params
-        if not params:
-            params = {}
-        params["api"] = api
-        params["version"] = 1
-
-        if not self._is_weird_api_url(api):
-            # Check if API is available
-            if not self.apis.get(api):
-                raise SynologyDSMAPINotExistsException(api)
-            params["version"] = self.apis[api]["maxVersion"]
-            max_version = kwargs.pop("max_version", None)
-            if max_version and params["version"] > max_version:
-                params["version"] = max_version
-
-        params["method"] = method
-
-        if api == SynoStorage.API_KEY:
-            params["action"] = method
-        if self._session_id:
-            params["_sid"] = self._session_id
-        if self._syno_token:
-            params["SynoToken"] = self._syno_token
-
-        url = self._build_url(api)
-
-        return (url, params, kwargs)
-
-    async def _request(
-        self,
-        request_method: str,
-        api: str,
-        method: str,
-        params: dict | None = None,
-        retry_once: bool = True,
-        **kwargs: Any,
-    ) -> bytes | dict | str:
-        """Handles API request."""
-        url, params, kwargs = await self._prepare_request(api, method, params, **kwargs)
-
-        # Request data
-        self._debuglog("API: " + api)
-        self._debuglog("Request Method: " + request_method)
-        response = await self._execute_request(request_method, url, params, **kwargs)
-        self._debuglog("Successful returned data")
-        self._debuglog("RESPONSE: " + str(response))
-
-        # Handle data errors
-        if isinstance(response, dict) and response.get("error") and api != API_AUTH:
-            self._debuglog("Session error: " + str(response["error"]["code"]))
-            if response["error"]["code"] == 119 and retry_once:
-                # Session ID not valid
-                # see https://github.com/aerialls/synology-srm/pull/3
-                self._session_id = None
-                self._syno_token = None
-                self._device_token = None
-                return await self._request(request_method, api, method, params, False)
-            raise SynologyDSMAPIErrorException(
-                api, response["error"]["code"], response["error"].get("errors")
-            )
-
-        return response
-
-    async def _execute_request(
-        self, method: str, url: str, params: dict | None, **kwargs: Any
-    ) -> bytes | dict | str:
-        """Function to execute and handle a request."""
-        if params:
-            # special handling for spaces in parameters
-            # because yarl.URL does encode a space as + instead of %20
-            # safe extracted from yarl.URL._QUERY_PART_QUOTER
-            safe = "?/:@-._~!$'()*,"
-            query = urlencode(params, safe=safe, quote_via=quote)
-            url_encoded = URL(str(URL(url)) + "?" + query, encoded=True)
-        else:
-            url_encoded = URL(url)
-
-        try:
-            if method == "GET":
-                async with async_timeout.timeout(self._timeout):
-                    response = await self._session.get(url_encoded, **kwargs)
-            elif method == "POST":
-                data = {}
-                if params is not None:
-                    data.update(params)
-                data.update(kwargs.pop("data", {}))
-                data["mimeType"] = "application/json"
-                kwargs["data"] = data
-                self._debuglog("POST data: " + str(data))
-
-                async with async_timeout.timeout(self._timeout):
-                    response = await self._session.post(url_encoded, **kwargs)
-
-            # mask sesitiv parameters
-            response_url = response.url
-            for param in SENSITIV_PARAMS:
-                if params is not None and params.get(param):
-                    response_url = response_url.update_query({param: "*********"})
-            self._debuglog("Request url: " + str(response_url))
-            self._debuglog("Response status_code: " + str(response.status))
-            self._debuglog("Response headers: " + str(dict(response.headers)))
-
-            if response.status == 200:
-                # We got a DSM response
-                content_type = response.headers.get("Content-Type", "").split(";")[0]
-
-                if content_type in [
-                    "application/json",
-                    "text/json",
-                    "text/plain",  # Can happen with some API
-                ]:
-                    return dict(await response.json(content_type=content_type))
-
-                if content_type.startswith("image"):
-                    return await response.read()
-
-                return await response.text()
-
-            # We got a 400, 401 or 404 ...
-            raise aiohttp.ClientError(response)
-
-        except (aiohttp.ClientError, asyncio.TimeoutError, JSONDecodeError) as exp:
-            raise SynologyDSMRequestException(exp) from exp
-
-    async def update(
-        self, with_information: bool = False, with_network: bool = False
-    ) -> None:
-        """Updates the various instanced modules."""
-        if self._download:
-            await self._download.update()
-
-        if self._external_usb:
-            await self._external_usb.update()
-
-        if self._information and with_information:
-            await self._information.update()
-
-        if self._network and with_network:
-            await self._network.update()
-
-        if self._security:
-            await self._security.update()
-
-        if self._utilisation:
-            await self._utilisation.update()
-
-        if self._storage:
-            await self._storage.update()
-
-        if self._share:
-            await self._share.update()
-
-        if self._surveillance:
-            await self._surveillance.update()
-
-        if self._system:
-            await self._system.update()
-
-        if self._upgrade:
-            await self._upgrade.update()
-
-    def reset(self, api: SynoBaseApi | str) -> bool:
-        """Reset an API to avoid fetching in on update."""
-        if isinstance(api, str):
-            if api in ("information", SynoDSMInformation.API_KEY):
-                return False
-            if hasattr(self, "_" + api):
-                setattr(self, "_" + api, None)
-                return True
-            if api == SynoCoreExternalUSB.API_KEY:
-                self._external_usb = None
-                return True
-            if api == SynoCoreSecurity.API_KEY:
-                self._security = None
-                return True
-            if api == SynoCoreShare.API_KEY:
-                self._share = None
-                return True
-            if api == SynoCoreSystem.API_KEY:
-                self._system = None
-                return True
-            if api == SynoCoreUpgrade.API_KEY:
-                self._upgrade = None
-                return True
-            if api == SynoCoreUtilization.API_KEY:
-                self._utilisation = None
-                return True
-            if api == SynoDownloadStation.API_KEY:
-                self._download = None
-                return True
-            if api == SynoPhotos.API_KEY:
-                self._photos = None
-                return True
-            if api == SynoStorage.API_KEY:
-                self._storage = None
-                return True
-            if api == SynoSurveillanceStation.API_KEY:
-                self._surveillance = None
-                return True
-        if isinstance(api, SynoCoreExternalUSB):
-            self._external_usb = None
-            return True
-        if isinstance(api, SynoCoreSecurity):
-            self._security = None
-            return True
-        if isinstance(api, SynoCoreShare):
-            self._share = None
-            return True
-        if isinstance(api, SynoCoreSystem):
-            self._system = None
-            return True
-        if isinstance(api, SynoCoreUpgrade):
-            self._upgrade = None
-            return True
-        if isinstance(api, SynoCoreUtilization):
-            self._utilisation = None
-            return True
-        if isinstance(api, SynoDownloadStation):
-            self._download = None
-            return True
-        if isinstance(api, SynoPhotos):
-            self._photos = None
-            return True
-        if isinstance(api, SynoStorage):
-            self._storage = None
-            return True
-        if isinstance(api, SynoSurveillanceStation):
-            self._surveillance = None
-            return True
-        return False
-
-    @property
-    def download_station(self) -> SynoDownloadStation:
-        """Gets NAS DownloadStation."""
-        if not self._download:
-            self._download = SynoDownloadStation(self)
-        return self._download
-
-    @property
-    def external_usb(self) -> SynoCoreExternalUSB:
-        """Gets NAS external USB storage information."""
-        if not self._external_usb:
-            self._external_usb = SynoCoreExternalUSB(self)
-        return self._external_usb
-
-    @property
-    def information(self) -> SynoDSMInformation:
-        """Gets NAS informations."""
-        if not self._information:
-            self._information = SynoDSMInformation(self)
-        return self._information
-
-    @property
-    def network(self) -> SynoDSMNetwork:
-        """Gets NAS network informations."""
-        if not self._network:
-            self._network = SynoDSMNetwork(self)
-        return self._network
-
-    @property
-    def photos(self) -> SynoPhotos:
-        """Gets NAS photos."""
-        if not self._photos:
-            self._photos = SynoPhotos(self)
-        return self._photos
-
-    @property
-    def security(self) -> SynoCoreSecurity:
-        """Gets NAS security informations."""
-        if not self._security:
-            self._security = SynoCoreSecurity(self)
-        return self._security
-
-    @property
-    def share(self) -> SynoCoreShare:
-        """Gets NAS shares information."""
-        if not self._share:
-            self._share = SynoCoreShare(self)
-        return self._share
-
-    @property
-    def storage(self) -> SynoStorage:
-        """Gets NAS storage informations."""
-        if not self._storage:
-            self._storage = SynoStorage(self)
-        return self._storage
-
-    @property
-    def surveillance_station(self) -> SynoSurveillanceStation:
-        """Gets NAS SurveillanceStation."""
-        if not self._surveillance:
-            self._surveillance = SynoSurveillanceStation(self)
-        return self._surveillance
-
-    @property
-    def system(self) -> SynoCoreSystem:
-        """Gets NAS system information."""
-        if not self._system:
-            self._system = SynoCoreSystem(self)
-        return self._system
-
-    @property
-    def upgrade(self) -> SynoCoreUpgrade:
-        """Gets NAS upgrade informations."""
-        if not self._upgrade:
-            self._upgrade = SynoCoreUpgrade(self)
-        return self._upgrade
-
-    @property
-    def utilisation(self) -> SynoCoreUtilization:
-        """Gets NAS utilisation informations."""
-        if not self._utilisation:
-            self._utilisation = SynoCoreUtilization(self)
-        return self._utilisation
+"""Class to interact with Synology DSM."""
+from __future__ import annotations
+
+import asyncio
+import logging
+import socket
+from json import JSONDecodeError
+from typing import Any, TypedDict
+from urllib.parse import quote, urlencode
+
+import aiohttp
+import async_timeout
+from yarl import URL
+
+from .api import SynoBaseApi
+from .api.core.external_usb import SynoCoreExternalUSB
+from .api.core.security import SynoCoreSecurity
+from .api.core.share import SynoCoreShare
+from .api.core.system import SynoCoreSystem
+from .api.core.upgrade import SynoCoreUpgrade
+from .api.core.utilization import SynoCoreUtilization
+from .api.download_station import SynoDownloadStation
+from .api.dsm.information import SynoDSMInformation
+from .api.dsm.network import SynoDSMNetwork
+from .api.photos import SynoPhotos
+from .api.storage.storage import SynoStorage
+from .api.surveillance_station import SynoSurveillanceStation
+from .const import API_AUTH, API_INFO, SENSITIV_PARAMS
+from .exceptions import (
+    SynologyDSMAPIErrorException,
+    SynologyDSMAPINotExistsException,
+    SynologyDSMLogin2SAFailedException,
+    SynologyDSMLogin2SAForcedException,
+    SynologyDSMLogin2SARequiredException,
+    SynologyDSMLoginDisabledAccountException,
+    SynologyDSMLoginFailedException,
+    SynologyDSMLoginInvalidException,
+    SynologyDSMLoginPermissionDeniedException,
+    SynologyDSMNotLoggedInException,
+    SynologyDSMRequestException,
+)
+
+_LOGGER = logging.getLogger(__name__)
+
+
+class ApiType(TypedDict):
+    """Synology api info description."""
+
+    maxVersion: int  # noqa: N815
+    minVersion: int  # noqa: N815
+    path: str
+
+
+class SynologyDSM:
+    """Class containing the main Synology DSM functions."""
+
+    DSM_5_WEIRD_URL_API = [
+        SynoStorage.API_KEY,
+    ]
+
+    def __init__(
+        self,
+        session: aiohttp.ClientSession,
+        dsm_ip: str,
+        dsm_port: int,
+        username: str,
+        password: str,
+        use_https: bool = False,
+        timeout: int = 10,
+        device_token: str | None = None,
+        debugmode: bool = False,
+    ):
+        """Constructor method."""
+        self.username = username
+        self._password = password
+        self._timeout = timeout
+        self._debugmode = debugmode
+
+        # Session
+        self._session = session
+
+        # Login
+        self._session_id: str | None = None
+        self._syno_token: str | None = None
+        self._device_token = device_token
+
+        # Services
+        self._apis: dict[str, ApiType] = {
+            "SYNO.API.Info": {"maxVersion": 1, "minVersion": 1, "path": "query.cgi"}
+        }
+        self._download: SynoDownloadStation | None = None
+        self._external_usb: SynoCoreExternalUSB | None = None
+        self._information: SynoDSMInformation | None = None
+        self._network: SynoDSMNetwork | None = None
+        self._photos: SynoPhotos | None = None
+        self._security: SynoCoreSecurity | None = None
+        self._share: SynoCoreShare | None = None
+        self._storage: SynoStorage | None = None
+        self._surveillance: SynoSurveillanceStation | None = None
+        self._system: SynoCoreSystem | None = None
+        self._utilisation: SynoCoreUtilization | None = None
+        self._upgrade: SynoCoreUpgrade | None = None
+
+        # Build variables
+        if use_https:
+            self._base_url = f"https://{dsm_ip}:{dsm_port}"
+        else:
+            self._base_url = f"http://{dsm_ip}:{dsm_port}"
+
+    def _debuglog(self, message: str) -> None:
+        """Outputs message if debug mode is enabled."""
+        _LOGGER.debug(message)
+        if self._debugmode:
+            print("DEBUG: " + message)
+
+    def _is_weird_api_url(self, api: str) -> bool:
+        """Returns True if the API URL is not common.
+
+        Common template is nas_base_url/webapi/path?params
+        Only handles DSM 5 for now.
+        """
+        return (
+            api in self.DSM_5_WEIRD_URL_API
+            and self._information is not None
+            and int(self._information.version) < 7321  # < DSM 6
+        )
+
+    def _build_url(self, api: str) -> str:
+        if self._is_weird_api_url(api):
+            if api == SynoStorage.API_KEY:
+                return (
+                    f"{self._base_url}/webman/modules/StorageManager/"
+                    f"storagehandler.cgi?"
+                )
+
+        return f"{self._base_url}/webapi/{self.apis[api]['path']}?"
+
+    async def discover_apis(self) -> None:
+        """Retreives available API infos from the NAS."""
+        if self._apis.get(API_AUTH):
+            return
+        data = await self.get(API_INFO, "query")
+        if not isinstance(data, dict):
+            return
+
+        self._apis = data["data"]
+
+    @property
+    def apis(self) -> dict[str, ApiType]:
+        """Gets available API infos from the NAS."""
+        return self._apis
+
+    async def login(self, otp_code: str | None = None) -> bool:
+        """Create a logged session."""
+        # First reset the session
+        self._debuglog("Creating new session")
+
+        params = {
+            "account": self.username,
+            "passwd": self._password,
+            # "enable_syno_token": "yes",
+            "enable_device_token": "yes",
+            "device_name": socket.gethostname(),
+        }
+
+        if otp_code:
+            params["otp_code"] = otp_code
+        if self._device_token:
+            params["device_id"] = self._device_token
+
+        # Request login
+        result = await self.get(API_AUTH, "login", params)
+        if not isinstance(result, dict):
+            return False
+
+        # Handle errors
+        if result.get("error"):
+            switcher = {
+                400: SynologyDSMLoginInvalidException(self.username),
+                401: SynologyDSMLoginDisabledAccountException(self.username),
+                402: SynologyDSMLoginPermissionDeniedException(self.username),
+                403: SynologyDSMLogin2SARequiredException(self.username),
+                404: SynologyDSMLogin2SAFailedException(),
+                406: SynologyDSMLogin2SAForcedException(self.username),
+            }
+            raise switcher.get(
+                result["error"]["code"],
+                SynologyDSMLoginFailedException(result["error"]["code"], self.username),
+            )
+
+        # Parse result if valid
+        self._session_id = result["data"]["sid"]
+        if result["data"].get("synotoken"):
+            # Not available on API version < 3
+            self._syno_token = result["data"]["synotoken"]
+        if result["data"].get("did"):
+            # Not available on API version < 6 && device token is given once
+            # per device_name
+            self._device_token = result["data"]["did"]
+        if result["data"].get("device_id"):
+            # Not available on API version < 7
+            self._device_token = result["data"]["device_id"]
+        self._debuglog("Authentication successful, token: " + str(self._session_id))
+
+        if not self._information:
+            self._information = SynoDSMInformation(self)
+            await self._information.update()
+
+        return bool(result["success"])
+
+    async def logout(self) -> bool:
+        """Log out of the session."""
+        result = await self.get(API_AUTH, "logout")
+        if not isinstance(result, dict):
+            return False
+
+        return bool(result["success"])
+
+    @property
+    def device_token(self) -> str | None:
+        """Gets the device token.
+
+        Used to remember the 2SA access was granted on this device.
+        """
+        return self._device_token
+
+    async def get(
+        self, api: str, method: str, params: dict | None = None, **kwargs: Any
+    ) -> bytes | dict | str:
+        """Handles API GET request."""
+        return await self._request("GET", api, method, params, **kwargs)
+
+    async def post(
+        self, api: str, method: str, params: dict | None = None, **kwargs: Any
+    ) -> bytes | dict | str:
+        """Handles API POST request."""
+        return await self._request("POST", api, method, params, **kwargs)
+
+    async def generate_url(
+        self,
+        api: str,
+        method: str,
+        params: dict | None = None,
+    ) -> str:
+        """Generate an url for external usage."""
+        url, params, _ = await self._prepare_request(api, method, params)
+        return str(URL(url).update_query(params))
+
+    async def _prepare_request(
+        self,
+        api: str,
+        method: str,
+        params: dict | None = None,
+        **kwargs: Any,
+    ) -> tuple[str, dict, dict]:
+        """Prepare the url and parameters for a request."""
+        # Discover existing APIs
+        if api != API_INFO:
+            await self.discover_apis()
+
+        # Check if logged
+        if not self._session_id and api not in [API_AUTH, API_INFO]:
+            raise SynologyDSMNotLoggedInException
+
+        # Build request params
+        if not params:
+            params = {}
+        params["api"] = api
+        params["version"] = 1
+
+        if not self._is_weird_api_url(api):
+            # Check if API is available
+            if not self.apis.get(api):
+                raise SynologyDSMAPINotExistsException(api)
+            params["version"] = self.apis[api]["maxVersion"]
+            max_version = kwargs.pop("max_version", None)
+            if max_version and params["version"] > max_version:
+                params["version"] = max_version
+
+        params["method"] = method
+
+        if api == SynoStorage.API_KEY:
+            params["action"] = method
+        if self._session_id:
+            params["_sid"] = self._session_id
+        if self._syno_token:
+            params["SynoToken"] = self._syno_token
+
+        url = self._build_url(api)
+
+        return (url, params, kwargs)
+
+    async def _request(
+        self,
+        request_method: str,
+        api: str,
+        method: str,
+        params: dict | None = None,
+        retry_once: bool = True,
+        **kwargs: Any,
+    ) -> bytes | dict | str:
+        """Handles API request."""
+        url, params, kwargs = await self._prepare_request(api, method, params, **kwargs)
+
+        # Request data
+        self._debuglog("API: " + api)
+        self._debuglog("Request Method: " + request_method)
+        response = await self._execute_request(request_method, url, params, **kwargs)
+        self._debuglog("Successful returned data")
+        self._debuglog("RESPONSE: " + str(response))
+
+        # Handle data errors
+        if isinstance(response, dict) and response.get("error") and api != API_AUTH:
+            self._debuglog("Session error: " + str(response["error"]["code"]))
+            if response["error"]["code"] == 119 and retry_once:
+                # Session ID not valid
+                # see https://github.com/aerialls/synology-srm/pull/3
+                self._session_id = None
+                self._syno_token = None
+                self._device_token = None
+                return await self._request(request_method, api, method, params, False)
+            raise SynologyDSMAPIErrorException(
+                api, response["error"]["code"], response["error"].get("errors")
+            )
+
+        return response
+
+    async def _execute_request(
+        self, method: str, url: str, params: dict | None, **kwargs: Any
+    ) -> bytes | dict | str:
+        """Function to execute and handle a request."""
+        if params:
+            # special handling for spaces in parameters
+            # because yarl.URL does encode a space as + instead of %20
+            # safe extracted from yarl.URL._QUERY_PART_QUOTER
+            safe = "?/:@-._~!$'()*,"
+            query = urlencode(params, safe=safe, quote_via=quote)
+            url_encoded = URL(str(URL(url)) + "?" + query, encoded=True)
+        else:
+            url_encoded = URL(url)
+
+        try:
+            if method == "GET":
+                async with async_timeout.timeout(self._timeout):
+                    response = await self._session.get(url_encoded, **kwargs)
+            elif method == "POST":
+                data = {}
+                if params is not None:
+                    data.update(params)
+                data.update(kwargs.pop("data", {}))
+                data["mimeType"] = "application/json"
+                kwargs["data"] = data
+                self._debuglog("POST data: " + str(data))
+
+                async with async_timeout.timeout(self._timeout):
+                    response = await self._session.post(url_encoded, **kwargs)
+
+            # mask sesitiv parameters
+            response_url = response.url
+            for param in SENSITIV_PARAMS:
+                if params is not None and params.get(param):
+                    response_url = response_url.update_query({param: "*********"})
+            self._debuglog("Request url: " + str(response_url))
+            self._debuglog("Response status_code: " + str(response.status))
+            self._debuglog("Response headers: " + str(dict(response.headers)))
+
+            if response.status == 200:
+                # We got a DSM response
+                content_type = response.headers.get("Content-Type", "").split(";")[0]
+
+                if content_type in [
+                    "application/json",
+                    "text/json",
+                    "text/plain",  # Can happen with some API
+                ]:
+                    return dict(await response.json(content_type=content_type))
+
+                if content_type.startswith("image"):
+                    return await response.read()
+
+                return await response.text()
+
+            # We got a 400, 401 or 404 ...
+            raise aiohttp.ClientError(response)
+
+        except (aiohttp.ClientError, asyncio.TimeoutError, JSONDecodeError) as exp:
+            raise SynologyDSMRequestException(exp) from exp
+
+    async def update(
+        self, with_information: bool = False, with_network: bool = False
+    ) -> None:
+        """Updates the various instanced modules."""
+        if self._download:
+            await self._download.update()
+
+        if self._external_usb:
+            await self._external_usb.update()
+
+        if self._information and with_information:
+            await self._information.update()
+
+        if self._network and with_network:
+            await self._network.update()
+
+        if self._security:
+            await self._security.update()
+
+        if self._utilisation:
+            await self._utilisation.update()
+
+        if self._storage:
+            await self._storage.update()
+
+        if self._share:
+            await self._share.update()
+
+        if self._surveillance:
+            await self._surveillance.update()
+
+        if self._system:
+            await self._system.update()
+
+        if self._upgrade:
+            await self._upgrade.update()
+
+    def reset(self, api: SynoBaseApi | str) -> bool:
+        """Reset an API to avoid fetching in on update."""
+        if isinstance(api, str):
+            if api in ("information", SynoDSMInformation.API_KEY):
+                return False
+            if hasattr(self, "_" + api):
+                setattr(self, "_" + api, None)
+                return True
+            if api == SynoCoreExternalUSB.API_KEY:
+                self._external_usb = None
+                return True
+            if api == SynoCoreSecurity.API_KEY:
+                self._security = None
+                return True
+            if api == SynoCoreShare.API_KEY:
+                self._share = None
+                return True
+            if api == SynoCoreSystem.API_KEY:
+                self._system = None
+                return True
+            if api == SynoCoreUpgrade.API_KEY:
+                self._upgrade = None
+                return True
+            if api == SynoCoreUtilization.API_KEY:
+                self._utilisation = None
+                return True
+            if api == SynoDownloadStation.API_KEY:
+                self._download = None
+                return True
+            if api == SynoPhotos.API_KEY:
+                self._photos = None
+                return True
+            if api == SynoStorage.API_KEY:
+                self._storage = None
+                return True
+            if api == SynoSurveillanceStation.API_KEY:
+                self._surveillance = None
+                return True
+        if isinstance(api, SynoCoreExternalUSB):
+            self._external_usb = None
+            return True
+        if isinstance(api, SynoCoreSecurity):
+            self._security = None
+            return True
+        if isinstance(api, SynoCoreShare):
+            self._share = None
+            return True
+        if isinstance(api, SynoCoreSystem):
+            self._system = None
+            return True
+        if isinstance(api, SynoCoreUpgrade):
+            self._upgrade = None
+            return True
+        if isinstance(api, SynoCoreUtilization):
+            self._utilisation = None
+            return True
+        if isinstance(api, SynoDownloadStation):
+            self._download = None
+            return True
+        if isinstance(api, SynoPhotos):
+            self._photos = None
+            return True
+        if isinstance(api, SynoStorage):
+            self._storage = None
+            return True
+        if isinstance(api, SynoSurveillanceStation):
+            self._surveillance = None
+            return True
+        return False
+
+    @property
+    def download_station(self) -> SynoDownloadStation:
+        """Gets NAS DownloadStation."""
+        if not self._download:
+            self._download = SynoDownloadStation(self)
+        return self._download
+
+    @property
+    def external_usb(self) -> SynoCoreExternalUSB:
+        """Gets NAS external USB storage information."""
+        if not self._external_usb:
+            self._external_usb = SynoCoreExternalUSB(self)
+        return self._external_usb
+
+    @property
+    def information(self) -> SynoDSMInformation:
+        """Gets NAS informations."""
+        if not self._information:
+            self._information = SynoDSMInformation(self)
+        return self._information
+
+    @property
+    def network(self) -> SynoDSMNetwork:
+        """Gets NAS network informations."""
+        if not self._network:
+            self._network = SynoDSMNetwork(self)
+        return self._network
+
+    @property
+    def photos(self) -> SynoPhotos:
+        """Gets NAS photos."""
+        if not self._photos:
+            self._photos = SynoPhotos(self)
+        return self._photos
+
+    @property
+    def security(self) -> SynoCoreSecurity:
+        """Gets NAS security informations."""
+        if not self._security:
+            self._security = SynoCoreSecurity(self)
+        return self._security
+
+    @property
+    def share(self) -> SynoCoreShare:
+        """Gets NAS shares information."""
+        if not self._share:
+            self._share = SynoCoreShare(self)
+        return self._share
+
+    @property
+    def storage(self) -> SynoStorage:
+        """Gets NAS storage informations."""
+        if not self._storage:
+            self._storage = SynoStorage(self)
+        return self._storage
+
+    @property
+    def surveillance_station(self) -> SynoSurveillanceStation:
+        """Gets NAS SurveillanceStation."""
+        if not self._surveillance:
+            self._surveillance = SynoSurveillanceStation(self)
+        return self._surveillance
+
+    @property
+    def system(self) -> SynoCoreSystem:
+        """Gets NAS system information."""
+        if not self._system:
+            self._system = SynoCoreSystem(self)
+        return self._system
+
+    @property
+    def upgrade(self) -> SynoCoreUpgrade:
+        """Gets NAS upgrade informations."""
+        if not self._upgrade:
+            self._upgrade = SynoCoreUpgrade(self)
+        return self._upgrade
+
+    @property
+    def utilisation(self) -> SynoCoreUtilization:
+        """Gets NAS utilisation informations."""
+        if not self._utilisation:
+            self._utilisation = SynoCoreUtilization(self)
+        return self._utilisation